--- conflicted
+++ resolved
@@ -3,14 +3,7 @@
   "displayName": "Roo Cline",
   "description": "A fork of Cline, an autonomous coding agent, with some added experimental configuration and automation features.",
   "publisher": "RooVeterinaryInc",
-<<<<<<< HEAD
-  "version": "2.1.10",
-  "files": [
-    "assets/icons/icon_Roo.png"
-  ],
-=======
   "version": "2.1.15",
->>>>>>> da31a234
   "icon": "assets/icons/rocket.png",
   "galleryBanner": {
     "color": "#617A91",
@@ -142,25 +135,12 @@
     }
   },
   "scripts": {
-<<<<<<< HEAD
     "build": "npm run build:webview && npm run vsix",
     "build:webview": "cd webview-ui && npm run build",
     "changeset": "changeset",
     "check-types": "tsc --noEmit",
-=======
-    "vscode:prepublish": "npm run package",
-    "vsix": "vsce package",
->>>>>>> da31a234
     "compile": "npm run check-types && npm run lint && node esbuild.js",
     "compile-tests": "tsc -p . --outDir out",
-<<<<<<< HEAD
-=======
-    "watch-tests": "tsc -p . -w --outDir out",
-    "pretest": "npm run compile-tests && npm run compile && npm run lint",
-    "check-types": "tsc --noEmit",
-    "lint": "eslint src --ext ts",
-    "test": "jest",
->>>>>>> da31a234
     "install:all": "npm install && cd webview-ui && npm install",
     "lint": "eslint src --ext ts",
     "package": "npm run build:webview && npm run check-types && npm run lint && node esbuild.js --production",
