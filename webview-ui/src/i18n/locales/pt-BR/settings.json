{
	"common": {
		"save": "Salvar",
		"done": "Concluído",
		"cancel": "Cancelar",
		"reset": "Redefinir",
		"select": "Selecionar",
		"add": "Adicionar cabeçalho",
		"remove": "Remover"
	},
	"header": {
		"title": "Configurações",
		"saveButtonTooltip": "Salvar alterações",
		"nothingChangedTooltip": "Nada alterado",
		"doneButtonTooltip": "Descartar alterações não salvas e fechar o painel de configurações"
	},
	"unsavedChangesDialog": {
		"title": "Alterações não salvas",
		"description": "Deseja descartar as alterações e continuar?",
		"cancelButton": "Cancelar",
		"discardButton": "Descartar alterações"
	},
	"sections": {
		"providers": "Provedores",
		"autoApprove": "Aprovação",
		"browser": "Navegador",
		"checkpoints": "Checkpoints",
		"notifications": "Notificações",
		"contextManagement": "Contexto",
		"terminal": "Terminal",
		"prompts": "Prompts",
		"experimental": "Experimental",
		"language": "Idioma",
		"about": "Sobre",
		"diagnostics": "Diagnostics"
	},
	"prompts": {
		"description": "Configure prompts de suporte usados para ações rápidas como melhorar prompts, explicar código e corrigir problemas. Esses prompts ajudam o Roo a fornecer melhor assistência para tarefas comuns de desenvolvimento."
	},
	"codeIndex": {
		"title": "Indexação de Código",
		"enableLabel": "Ativar Indexação de Código",
		"enableDescription": "<0>Indexação de Código</0> é um recurso experimental que cria um índice de busca semântica do seu projeto usando embeddings de IA. Isso permite ao Roo Code entender melhor e navegar grandes bases de código encontrando código relevante baseado em significado ao invés de apenas palavras-chave.",
		"providerLabel": "Provedor de Embeddings",
		"selectProviderPlaceholder": "Selecionar provedor",
		"openaiProvider": "OpenAI",
		"ollamaProvider": "Ollama",
		"openaiCompatibleProvider": "Compatível com OpenAI",
		"openaiCompatibleBaseUrlLabel": "URL Base:",
		"openaiCompatibleApiKeyLabel": "Chave de API:",
		"openaiCompatibleModelDimensionLabel": "Dimensão de Embedding:",
		"openaiCompatibleModelDimensionPlaceholder": "ex., 1536",
		"openaiCompatibleModelDimensionDescription": "A dimensão de embedding (tamanho de saída) para seu modelo. Verifique a documentação do seu provedor para este valor. Valores comuns: 384, 768, 1536, 3072.",
		"openaiKeyLabel": "Chave OpenAI:",
		"modelLabel": "Modelo",
		"selectModelPlaceholder": "Selecionar modelo",
		"ollamaUrlLabel": "URL Ollama:",
		"qdrantUrlLabel": "URL Qdrant",
		"qdrantKeyLabel": "Chave Qdrant:",
		"startIndexingButton": "Iniciar Indexação",
		"clearIndexDataButton": "Limpar Dados de Índice",
		"unsavedSettingsMessage": "Por favor, salve suas configurações antes de iniciar o processo de indexação.",
		"clearDataDialog": {
			"title": "Tem certeza?",
			"description": "Esta ação não pode ser desfeita. Isso excluirá permanentemente os dados de índice da sua base de código.",
			"cancelButton": "Cancelar",
			"confirmButton": "Limpar Dados"
		}
	},
	"autoApprove": {
		"description": "Permitir que o Roo realize operações automaticamente sem exigir aprovação. Ative essas configurações apenas se confiar totalmente na IA e compreender os riscos de segurança associados.",
		"readOnly": {
			"label": "Leitura",
			"description": "Quando ativado, o Roo visualizará automaticamente o conteúdo do diretório e lerá arquivos sem que você precise clicar no botão Aprovar.",
			"outsideWorkspace": {
				"label": "Incluir arquivos fora do espaço de trabalho",
				"description": "Permitir que o Roo leia arquivos fora do espaço de trabalho atual sem exigir aprovação."
			}
		},
		"write": {
			"label": "Escrita",
			"description": "Criar e editar arquivos automaticamente sem exigir aprovação",
			"delayLabel": "Atraso após escritas para permitir que diagnósticos detectem problemas potenciais",
			"outsideWorkspace": {
				"label": "Incluir arquivos fora do espaço de trabalho",
				"description": "Permitir que o Roo crie e edite arquivos fora do espaço de trabalho atual sem exigir aprovação."
			},
			"protected": {
				"label": "Incluir arquivos protegidos",
				"description": "Permitir que o Roo crie e edite arquivos protegidos (como .rooignore e arquivos de configuração .roo/) sem exigir aprovação."
			}
		},
		"browser": {
			"label": "Navegador",
			"description": "Realizar ações do navegador automaticamente sem exigir aprovação. Nota: Aplica-se apenas quando o modelo suporta uso do computador"
		},
		"retry": {
			"label": "Tentar novamente",
			"description": "Tentar novamente automaticamente requisições de API com falha quando o servidor retorna uma resposta de erro",
			"delayLabel": "Atraso antes de tentar novamente a requisição"
		},
		"mcp": {
			"label": "MCP",
			"description": "Ativar aprovação automática de ferramentas MCP individuais na visualização de Servidores MCP (requer tanto esta configuração quanto a caixa de seleção \"Permitir sempre\" da ferramenta)"
		},
		"modeSwitch": {
			"label": "Modo",
			"description": "Alternar automaticamente entre diferentes modos sem exigir aprovação"
		},
		"subtasks": {
			"label": "Subtarefas",
			"description": "Permitir a criação e conclusão de subtarefas sem exigir aprovação"
		},
		"execute": {
			"label": "Executar",
			"description": "Executar automaticamente comandos de terminal permitidos sem exigir aprovação",
			"allowedCommands": "Comandos de auto-execução permitidos",
			"allowedCommandsDescription": "Prefixos de comando que podem ser auto-executados quando \"Aprovar sempre operações de execução\" está ativado. Adicione * para permitir todos os comandos (use com cautela).",
			"commandPlaceholder": "Digite o prefixo do comando (ex. 'git ')",
			"addButton": "Adicionar"
		},
		"apiRequestLimit": {
			"title": "Máximo de Solicitações",
			"description": "Fazer automaticamente este número de requisições à API antes de pedir aprovação para continuar com a tarefa.",
			"unlimited": "Ilimitado"
		}
	},
	"providers": {
		"providerDocumentation": "Documentação do {{provider}}",
		"configProfile": "Perfil de configuração",
		"description": "Salve diferentes configurações de API para alternar rapidamente entre provedores e configurações.",
		"apiProvider": "Provedor de API",
		"model": "Modelo",
		"nameEmpty": "O nome não pode estar vazio",
		"nameExists": "Já existe um perfil com este nome",
		"deleteProfile": "Excluir perfil",
		"invalidArnFormat": "Formato de ARN inválido. Verifique os exemplos acima.",
		"enterNewName": "Digite um novo nome",
		"addProfile": "Adicionar perfil",
		"renameProfile": "Renomear perfil",
		"newProfile": "Novo perfil de configuração",
		"enterProfileName": "Digite o nome do perfil",
		"createProfile": "Criar perfil",
		"cannotDeleteOnlyProfile": "Não é possível excluir o único perfil",
		"searchPlaceholder": "Pesquisar perfis",
		"noMatchFound": "Nenhum perfil correspondente encontrado",
		"vscodeLmDescription": "A API do Modelo de Linguagem do VS Code permite executar modelos fornecidos por outras extensões do VS Code (incluindo, mas não se limitando, ao GitHub Copilot). A maneira mais fácil de começar é instalar as extensões Copilot e Copilot Chat no VS Code Marketplace.",
		"awsCustomArnUse": "Insira um ARN Amazon Bedrock válido para o modelo que deseja usar. Exemplos de formato:",
		"awsCustomArnDesc": "Certifique-se de que a região no ARN corresponde à região AWS selecionada acima.",
		"openRouterApiKey": "Chave de API OpenRouter",
		"getOpenRouterApiKey": "Obter chave de API OpenRouter",
		"apiKeyStorageNotice": "As chaves de API são armazenadas com segurança no Armazenamento Secreto do VSCode",
		"glamaApiKey": "Chave de API Glama",
		"getGlamaApiKey": "Obter chave de API Glama",
		"useCustomBaseUrl": "Usar URL base personalizado",
		"useReasoning": "Habilitar raciocínio",
		"useHostHeader": "Usar cabeçalho Host personalizado",
		"useLegacyFormat": "Usar formato de API OpenAI legado",
		"customHeaders": "Cabeçalhos personalizados",
		"headerName": "Nome do cabeçalho",
		"headerValue": "Valor do cabeçalho",
		"noCustomHeaders": "Nenhum cabeçalho personalizado definido. Clique no botão + para adicionar um.",
		"requestyApiKey": "Chave de API Requesty",
		"refreshModels": {
			"label": "Atualizar modelos",
			"hint": "Por favor, reabra as configurações para ver os modelos mais recentes.",
			"loading": "Atualizando lista de modelos...",
			"success": "Lista de modelos atualizada com sucesso!",
			"error": "Falha ao atualizar a lista de modelos. Por favor, tente novamente."
		},
		"getRequestyApiKey": "Obter chave de API Requesty",
		"openRouterTransformsText": "Comprimir prompts e cadeias de mensagens para o tamanho do contexto (<a>Transformações OpenRouter</a>)",
		"anthropicApiKey": "Chave de API Anthropic",
		"getAnthropicApiKey": "Obter chave de API Anthropic",
		"anthropicUseAuthToken": "Passar a chave de API Anthropic como cabeçalho Authorization em vez de X-Api-Key",
		"chutesApiKey": "Chave de API Chutes",
		"getChutesApiKey": "Obter chave de API Chutes",
		"deepSeekApiKey": "Chave de API DeepSeek",
		"getDeepSeekApiKey": "Obter chave de API DeepSeek",
		"geminiApiKey": "Chave de API Gemini",
		"getGroqApiKey": "Obter chave de API Groq",
		"groqApiKey": "Chave de API Groq",
		"getGeminiApiKey": "Obter chave de API Gemini",
		"apiKey": "Chave de API",
		"openAiApiKey": "Chave de API OpenAI",
		"openAiBaseUrl": "URL Base",
		"getOpenAiApiKey": "Obter chave de API OpenAI",
		"mistralApiKey": "Chave de API Mistral",
		"getMistralApiKey": "Obter chave de API Mistral / Codestral",
		"codestralBaseUrl": "URL Base Codestral (Opcional)",
		"codestralBaseUrlDesc": "Defina uma URL alternativa para o modelo Codestral.",
		"xaiApiKey": "Chave de API xAI",
		"getXaiApiKey": "Obter chave de API xAI",
		"litellmApiKey": "Chave API LiteLLM",
		"litellmBaseUrl": "URL base LiteLLM",
		"awsCredentials": "Credenciais AWS",
		"awsProfile": "Perfil AWS",
		"awsProfileName": "Nome do Perfil AWS",
		"awsAccessKey": "Chave de Acesso AWS",
		"awsSecretKey": "Chave Secreta AWS",
		"awsSessionToken": "Token de Sessão AWS",
		"awsRegion": "Região AWS",
		"awsCrossRegion": "Usar inferência entre regiões",
		"awsBedrockVpc": {
			"useCustomVpcEndpoint": "Usar endpoint VPC personalizado",
			"vpcEndpointUrlPlaceholder": "Digite a URL do endpoint VPC (opcional)",
			"examples": "Exemplos:"
		},
		"enablePromptCaching": "Ativar cache de prompts",
		"enablePromptCachingTitle": "Ativar cache de prompts para melhorar o desempenho e reduzir custos para modelos suportados.",
		"cacheUsageNote": "Nota: Se você não vir o uso do cache, tente selecionar um modelo diferente e depois selecionar novamente o modelo desejado.",
		"vscodeLmModel": "Modelo de Linguagem",
		"vscodeLmWarning": "Nota: Esta é uma integração muito experimental e o suporte do provedor pode variar. Se você receber um erro sobre um modelo não ser suportado, isso é um problema do lado do provedor.",
		"googleCloudSetup": {
			"title": "Para usar o Google Cloud Vertex AI, você precisa:",
			"step1": "1. Criar uma conta Google Cloud, ativar a API Vertex AI e ativar os modelos Claude desejados.",
			"step2": "2. Instalar o CLI do Google Cloud e configurar as credenciais padrão do aplicativo.",
			"step3": "3. Ou criar uma conta de serviço com credenciais."
		},
		"googleCloudCredentials": "Credenciais Google Cloud",
		"googleCloudKeyFile": "Caminho do Arquivo de Chave Google Cloud",
		"googleCloudProjectId": "ID do Projeto Google Cloud",
		"googleCloudRegion": "Região Google Cloud",
		"lmStudio": {
			"baseUrl": "URL Base (opcional)",
			"modelId": "ID do Modelo",
			"speculativeDecoding": "Ativar Decodificação Especulativa",
			"draftModelId": "ID do Modelo de Rascunho",
			"draftModelDesc": "O modelo de rascunho deve ser da mesma família de modelos para que a decodificação especulativa funcione corretamente.",
			"selectDraftModel": "Selecionar Modelo de Rascunho",
			"noModelsFound": "Nenhum modelo de rascunho encontrado. Certifique-se de que o LM Studio esteja em execução com o Modo Servidor ativado.",
			"description": "O LM Studio permite que você execute modelos localmente em seu computador. Para instruções sobre como começar, veja o <a>guia de início rápido</a> deles. Você também precisará iniciar o recurso de <b>servidor local</b> do LM Studio para usá-lo com esta extensão. <span>Nota:</span> O Roo Code usa prompts complexos e funciona melhor com modelos Claude. Modelos menos capazes podem não funcionar como esperado."
		},
		"ollama": {
			"baseUrl": "URL Base (opcional)",
			"modelId": "ID do Modelo",
			"description": "O Ollama permite que você execute modelos localmente em seu computador. Para instruções sobre como começar, veja o guia de início rápido deles.",
			"warning": "Nota: O Roo Code usa prompts complexos e funciona melhor com modelos Claude. Modelos menos capazes podem não funcionar como esperado."
		},
		"unboundApiKey": "Chave de API Unbound",
		"getUnboundApiKey": "Obter chave de API Unbound",
		"unboundRefreshModelsSuccess": "Lista de modelos atualizada! Agora você pode selecionar entre os modelos mais recentes.",
		"unboundInvalidApiKey": "Chave API inválida. Por favor, verifique sua chave API e tente novamente.",
		"humanRelay": {
			"description": "Não é necessária chave de API, mas o usuário precisa ajudar a copiar e colar as informações para a IA do chat web.",
			"instructions": "Durante o uso, uma caixa de diálogo será exibida e a mensagem atual será copiada para a área de transferência automaticamente. Você precisa colar isso nas versões web de IA (como ChatGPT ou Claude), depois copiar a resposta da IA de volta para a caixa de diálogo e clicar no botão confirmar."
		},
		"openRouter": {
			"providerRouting": {
				"title": "Roteamento de Provedores OpenRouter",
				"description": "OpenRouter direciona solicitações para os melhores provedores disponíveis para seu modelo. Por padrão, as solicitações são balanceadas entre os principais provedores para maximizar o tempo de atividade. No entanto, você pode escolher um provedor específico para usar com este modelo.",
				"learnMore": "Saiba mais sobre roteamento de provedores"
			}
		},
		"customModel": {
			"capabilities": "Configure as capacidades e preços para seu modelo personalizado compatível com OpenAI. Tenha cuidado ao especificar as capacidades do modelo, pois elas podem afetar como o Roo Code funciona.",
			"maxTokens": {
				"label": "Máximo de Tokens de Saída",
				"description": "Número máximo de tokens que o modelo pode gerar em uma resposta. (Especifique -1 para permitir que o servidor defina o máximo de tokens.)"
			},
			"contextWindow": {
				"label": "Tamanho da Janela de Contexto",
				"description": "Total de tokens (entrada + saída) que o modelo pode processar."
			},
			"imageSupport": {
				"label": "Suporte a Imagens",
				"description": "Este modelo é capaz de processar e entender imagens?"
			},
			"computerUse": {
				"label": "Uso do Computador",
				"description": "Este modelo é capaz de interagir com um navegador? (ex. Claude 3.7 Sonnet)."
			},
			"promptCache": {
				"label": "Cache de Prompts",
				"description": "Este modelo é capaz de fazer cache de prompts?"
			},
			"pricing": {
				"input": {
					"label": "Preço de Entrada",
					"description": "Custo por milhão de tokens na entrada/prompt. Isso afeta o custo de enviar contexto e instruções para o modelo."
				},
				"output": {
					"label": "Preço de Saída",
					"description": "Custo por milhão de tokens na resposta do modelo. Isso afeta o custo do conteúdo gerado e das conclusões."
				},
				"cacheReads": {
					"label": "Preço de Leituras de Cache",
					"description": "Custo por milhão de tokens para leitura do cache. Este é o preço cobrado quando uma resposta em cache é recuperada."
				},
				"cacheWrites": {
					"label": "Preço de Escritas de Cache",
					"description": "Custo por milhão de tokens para escrita no cache. Este é o preço cobrado quando um prompt é armazenado em cache pela primeira vez."
				}
			},
			"resetDefaults": "Restaurar Padrões"
		},
		"rateLimitSeconds": {
			"label": "Limite de taxa",
			"description": "Tempo mínimo entre requisições de API."
		},
		"reasoningEffort": {
			"label": "Esforço de raciocínio do modelo",
			"high": "Alto",
			"medium": "Médio",
			"low": "Baixo"
		},
		"setReasoningLevel": "Habilitar esforço de raciocínio"
	},
	"browser": {
		"enable": {
			"label": "Ativar ferramenta de navegador",
			"description": "Quando ativado, o Roo pode usar um navegador para interagir com sites ao usar modelos que suportam o uso do computador. <0>Saiba mais</0>"
		},
		"viewport": {
			"label": "Tamanho da viewport",
			"description": "Selecione o tamanho da viewport para interações do navegador. Isso afeta como os sites são exibidos e como se interage com eles.",
			"options": {
				"largeDesktop": "Desktop grande (1280x800)",
				"smallDesktop": "Desktop pequeno (900x600)",
				"tablet": "Tablet (768x1024)",
				"mobile": "Móvel (360x640)"
			}
		},
		"screenshotQuality": {
			"label": "Qualidade das capturas de tela",
			"description": "Ajuste a qualidade WebP das capturas de tela do navegador. Valores mais altos fornecem capturas mais nítidas, mas aumentam o uso de token."
		},
		"remote": {
			"label": "Usar conexão remota de navegador",
			"description": "Conectar a um navegador Chrome executando com depuração remota ativada (--remote-debugging-port=9222).",
			"urlPlaceholder": "URL personalizado (ex. http://localhost:9222)",
			"testButton": "Testar conexão",
			"testingButton": "Testando...",
			"instructions": "Digite o endereço do host do protocolo DevTools ou deixe em branco para descobrir automaticamente instâncias locais do Chrome. O botão Testar Conexão tentará usar o URL personalizado, se fornecido, ou descobrirá automaticamente se o campo estiver vazio."
		}
	},
	"checkpoints": {
		"enable": {
			"label": "Ativar pontos de verificação automáticos",
			"description": "Quando ativado, o Roo criará automaticamente pontos de verificação durante a execução de tarefas, facilitando a revisão de alterações ou o retorno a estados anteriores. <0>Saiba mais</0>"
		}
	},
	"notifications": {
		"sound": {
			"label": "Ativar efeitos sonoros",
			"description": "Quando ativado, o Roo reproduzirá efeitos sonoros para notificações e eventos.",
			"volumeLabel": "Volume"
		},
		"tts": {
			"label": "Ativar texto para fala",
			"description": "Quando ativado, o Roo lerá em voz alta suas respostas usando texto para fala.",
			"speedLabel": "Velocidade"
		}
	},
	"contextManagement": {
		"description": "Controle quais informações são incluídas na janela de contexto da IA, afetando o uso de token e a qualidade da resposta",
		"autoCondenseContextPercent": {
			"label": "Limite para acionar a condensação inteligente de contexto",
			"description": "Quando a janela de contexto atingir este limite, o Roo a condensará automaticamente."
		},
		"condensingApiConfiguration": {
			"label": "Configuração de API para Condensação de Contexto",
			"description": "Selecione qual configuração de API usar para operações de condensação de contexto. Deixe desmarcado para usar a configuração ativa atual.",
			"useCurrentConfig": "Padrão"
		},
		"customCondensingPrompt": {
			"label": "Prompt Personalizado de Condensação de Contexto",
			"description": "Prompt de sistema personalizado para condensação de contexto. Deixe em branco para usar o prompt padrão.",
			"placeholder": "Digite seu prompt de condensação personalizado aqui...\n\nVocê pode usar a mesma estrutura do prompt padrão:\n- Conversa Anterior\n- Trabalho Atual\n- Conceitos Técnicos Principais\n- Arquivos e Código Relevantes\n- Resolução de Problemas\n- Tarefas Pendentes e Próximos Passos",
			"reset": "Restaurar Padrão",
			"hint": "Vazio = usar prompt padrão"
		},
		"autoCondenseContext": {
			"name": "Acionar automaticamente a condensação inteligente de contexto"
		},
		"openTabs": {
			"label": "Limite de contexto de abas abertas",
			"description": "Número máximo de abas abertas do VSCode a incluir no contexto. Valores mais altos fornecem mais contexto, mas aumentam o uso de token."
		},
		"workspaceFiles": {
			"label": "Limite de contexto de arquivos do espaço de trabalho",
			"description": "Número máximo de arquivos a incluir nos detalhes do diretório de trabalho atual. Valores mais altos fornecem mais contexto, mas aumentam o uso de token."
		},
		"rooignore": {
			"label": "Mostrar arquivos .rooignore em listas e pesquisas",
			"description": "Quando ativado, os arquivos que correspondem aos padrões em .rooignore serão mostrados em listas com um símbolo de cadeado. Quando desativado, esses arquivos serão completamente ocultos das listas de arquivos e pesquisas."
		},
		"maxReadFile": {
			"label": "Limite de auto-truncamento de leitura de arquivo",
			"description": "O Roo lê este número de linhas quando o modelo omite valores de início/fim. Se este número for menor que o total do arquivo, o Roo gera um índice de números de linha das definições de código. Casos especiais: -1 instrui o Roo a ler o arquivo inteiro (sem indexação), e 0 instrui a não ler linhas e fornecer apenas índices de linha para contexto mínimo. Valores mais baixos minimizam o uso inicial de contexto, permitindo leituras posteriores precisas de intervalos de linhas. Requisições com início/fim explícitos não são limitadas por esta configuração.",
			"lines": "linhas",
			"always_full_read": "Sempre ler o arquivo inteiro"
		},
		"maxConcurrentFileReads": {
			"label": "Limite de leituras simultâneas",
			"description": "Número máximo de arquivos que a ferramenta 'read_file' pode processar simultaneamente. Valores mais altos podem acelerar a leitura de vários arquivos pequenos, mas aumentam o uso de memória."
		}
	},
	"terminal": {
		"basic": {
			"label": "Configurações do terminal: Básicas",
			"description": "Configurações básicas do terminal"
		},
		"advanced": {
			"label": "Configurações do terminal: Avançadas",
			"description": "As seguintes opções podem exigir reiniciar o terminal para aplicar a configuração."
		},
		"outputLineLimit": {
			"label": "Limite de saída do terminal",
			"description": "Número máximo de linhas a incluir na saída do terminal ao executar comandos. Quando excedido, as linhas serão removidas do meio, economizando token. <0>Saiba mais</0>"
		},
		"shellIntegrationTimeout": {
			"label": "Tempo limite de integração do shell do terminal",
			"description": "Tempo máximo de espera para a inicialização da integração do shell antes de executar comandos. Para usuários com tempos de inicialização de shell longos, este valor pode precisar ser aumentado se você vir erros \"Shell Integration Unavailable\" no terminal. <0>Saiba mais</0>"
		},
		"shellIntegrationDisabled": {
			"label": "Desativar integração do shell do terminal",
			"description": "Ative isso se os comandos do terminal não estiverem funcionando corretamente ou se você vir erros de 'Shell Integration Unavailable'. Isso usa um método mais simples para executar comandos, ignorando alguns recursos avançados do terminal. <0>Saiba mais</0>"
		},
		"commandDelay": {
			"label": "Atraso de comando do terminal",
			"description": "Atraso em milissegundos para adicionar após a execução do comando. A configuração padrão de 0 desativa completamente o atraso. Isso pode ajudar a garantir que a saída do comando seja totalmente capturada em terminais com problemas de temporização. Na maioria dos terminais, isso é implementado definindo `PROMPT_COMMAND='sleep N'` e o PowerShell adiciona `start-sleep` ao final de cada comando. Originalmente era uma solução para o bug VSCode#237208 e pode não ser necessário. <0>Saiba mais</0>"
		},
		"compressProgressBar": {
			"label": "Comprimir saída de barras de progresso",
			"description": "Quando ativado, processa a saída do terminal com retornos de carro (\\r) para simular como um terminal real exibiria o conteúdo. Isso remove os estados intermediários das barras de progresso, mantendo apenas o estado final, o que conserva espaço de contexto para informações mais relevantes. <0>Saiba mais</0>"
		},
		"powershellCounter": {
			"label": "Ativar solução alternativa do contador PowerShell",
			"description": "Quando ativado, adiciona um contador aos comandos PowerShell para garantir a execução correta dos comandos. Isso ajuda com terminais PowerShell que podem ter problemas com a captura de saída. <0>Saiba mais</0>"
		},
		"zshClearEolMark": {
			"label": "Limpar marca de fim de linha do ZSH",
			"description": "Quando ativado, limpa a marca de fim de linha do ZSH definindo PROMPT_EOL_MARK=''. Isso evita problemas com a interpretação da saída de comandos quando termina com caracteres especiais como '%'. <0>Saiba mais</0>"
		},
		"zshOhMy": {
			"label": "Ativar integração Oh My Zsh",
			"description": "Quando ativado, define ITERM_SHELL_INTEGRATION_INSTALLED=Yes para habilitar os recursos de integração do shell Oh My Zsh. A aplicação desta configuração pode exigir a reinicialização do IDE. <0>Saiba mais</0>"
		},
		"zshP10k": {
			"label": "Ativar integração Powerlevel10k",
			"description": "Quando ativado, define POWERLEVEL9K_TERM_SHELL_INTEGRATION=true para habilitar os recursos de integração do shell Powerlevel10k. <0>Saiba mais</0>"
		},
		"zdotdir": {
			"label": "Ativar gerenciamento do ZDOTDIR",
			"description": "Quando ativado, cria um diretório temporário para o ZDOTDIR para lidar corretamente com a integração do shell zsh. Isso garante que a integração do shell do VSCode funcione corretamente com o zsh enquanto preserva sua configuração do zsh. <0>Saiba mais</0>"
		},
		"inheritEnv": {
			"label": "Herdar variáveis de ambiente",
			"description": "Quando ativado, o terminal herda variáveis de ambiente do processo pai do VSCode, como configurações de integração do shell definidas no perfil do usuário. Isso alterna diretamente a configuração global do VSCode `terminal.integrated.inheritEnv`. <0>Saiba mais</0>"
		}
	},
	"advanced": {
		"diff": {
			"label": "Ativar edição através de diffs",
			"description": "Quando ativado, o Roo poderá editar arquivos mais rapidamente e rejeitará automaticamente escritas completas de arquivos truncados. Funciona melhor com o modelo mais recente Claude 3.7 Sonnet.",
			"strategy": {
				"label": "Estratégia de diff",
				"options": {
					"standard": "Padrão (Bloco único)",
					"multiBlock": "Experimental: Diff multi-bloco",
					"unified": "Experimental: Diff unificado"
				},
				"descriptions": {
					"standard": "A estratégia de diff padrão aplica alterações a um único bloco de código por vez.",
					"unified": "A estratégia de diff unificado adota várias abordagens para aplicar diffs e escolhe a melhor abordagem.",
					"multiBlock": "A estratégia de diff multi-bloco permite atualizar vários blocos de código em um arquivo em uma única requisição."
				}
			},
			"matchPrecision": {
				"label": "Precisão de correspondência",
				"description": "Este controle deslizante controla quão precisamente as seções de código devem corresponder ao aplicar diffs. Valores mais baixos permitem correspondências mais flexíveis, mas aumentam o risco de substituições incorretas. Use valores abaixo de 100% com extrema cautela."
			}
		}
	},
	"experimental": {
		"DIFF_STRATEGY_UNIFIED": {
			"name": "Usar estratégia diff unificada experimental",
			"description": "Ativar a estratégia diff unificada experimental. Esta estratégia pode reduzir o número de novas tentativas causadas por erros do modelo, mas pode causar comportamento inesperado ou edições incorretas. Ative apenas se compreender os riscos e estiver disposto a revisar cuidadosamente todas as alterações."
		},
		"SEARCH_AND_REPLACE": {
			"name": "Usar ferramenta de busca e substituição experimental",
			"description": "Ativar a ferramenta de busca e substituição experimental, permitindo que o Roo substitua várias instâncias de um termo de busca em uma única solicitação."
		},
		"INSERT_BLOCK": {
			"name": "Usar ferramenta de inserção de conteúdo experimental",
			"description": "Ativar a ferramenta de inserção de conteúdo experimental, permitindo que o Roo insira conteúdo em números de linha específicos sem precisar criar um diff."
		},
		"POWER_STEERING": {
			"name": "Usar modo \"direção assistida\" experimental",
			"description": "Quando ativado, o Roo lembrará o modelo sobre os detalhes da sua definição de modo atual com mais frequência. Isso levará a uma adesão mais forte às definições de função e instruções personalizadas, mas usará mais tokens por mensagem."
		},
		"MULTI_SEARCH_AND_REPLACE": {
			"name": "Usar ferramenta diff de múltiplos blocos experimental",
			"description": "Quando ativado, o Roo usará a ferramenta diff de múltiplos blocos. Isso tentará atualizar vários blocos de código no arquivo em uma única solicitação."
		},
		"CONCURRENT_FILE_READS": {
			"name": "Habilitar leitura simultânea de arquivos",
			"description": "Quando habilitado, o Roo pode ler vários arquivos em uma única solicitação. Quando desabilitado, o Roo deve ler arquivos um de cada vez. Desabilitar pode ajudar ao trabalhar com modelos menos capazes ou quando você deseja mais controle sobre o acesso aos arquivos."
		},
		"DISABLE_COMPLETION_COMMAND": {
			"name": "Desativar execução de comando em attempt_completion",
			"description": "Quando ativado, a ferramenta attempt_completion não executará comandos. Este é um recurso experimental para preparar a futura descontinuação da execução de comandos na conclusão da tarefa."
		},
		"MARKETPLACE": {
			"name": "Ativar Marketplace",
			"description": "Quando ativado, você pode instalar MCPs e modos personalizados do Marketplace."
		},
		"MULTI_FILE_APPLY_DIFF": {
			"name": "Habilitar edições de arquivos concorrentes",
			"description": "Quando habilitado, o Roo pode editar múltiplos arquivos em uma única solicitação. Quando desabilitado, o Roo deve editar arquivos um de cada vez. Desabilitar isso pode ajudar ao trabalhar com modelos menos capazes ou quando você quer mais controle sobre modificações de arquivos."
		}
	},
	"promptCaching": {
		"label": "Desativar cache de prompts",
		"description": "Quando marcado, o Roo não usará o cache de prompts para este modelo."
	},
	"temperature": {
		"useCustom": "Usar temperatura personalizada",
		"description": "Controla a aleatoriedade nas respostas do modelo.",
		"rangeDescription": "Valores mais altos tornam a saída mais aleatória, valores mais baixos a tornam mais determinística."
	},
	"modelInfo": {
		"supportsImages": "Suporta imagens",
		"noImages": "Não suporta imagens",
		"supportsComputerUse": "Suporta uso do computador",
		"noComputerUse": "Não suporta uso do computador",
		"supportsPromptCache": "Suporta cache de prompts",
		"noPromptCache": "Não suporta cache de prompts",
		"maxOutput": "Saída máxima",
		"inputPrice": "Preço de entrada",
		"outputPrice": "Preço de saída",
		"cacheReadsPrice": "Preço de leituras de cache",
		"cacheWritesPrice": "Preço de escritas de cache",
		"enableStreaming": "Ativar streaming",
		"enableR1Format": "Ativar parâmetros do modelo R1",
		"enableR1FormatTips": "Deve ser ativado ao usar modelos R1 como QWQ, para evitar erro 400",
		"useAzure": "Usar Azure",
		"azureApiVersion": "Definir versão da API Azure",
		"gemini": {
			"freeRequests": "* Gratuito até {{count}} requisições por minuto. Depois disso, a cobrança depende do tamanho do prompt.",
			"pricingDetails": "Para mais informações, consulte os detalhes de preços.",
			"billingEstimate": "* A cobrança é uma estimativa - o custo exato depende do tamanho do prompt."
		}
	},
	"modelPicker": {
		"automaticFetch": "A extensão busca automaticamente a lista mais recente de modelos disponíveis em <serviceLink>{{serviceName}}</serviceLink>. Se você não tem certeza sobre qual modelo escolher, o Roo Code funciona melhor com <defaultModelLink>{{defaultModelId}}</defaultModelLink>. Você também pode pesquisar por \"free\" para encontrar opções gratuitas atualmente disponíveis.",
		"label": "Modelo",
		"searchPlaceholder": "Pesquisar",
		"noMatchFound": "Nenhuma correspondência encontrada",
		"useCustomModel": "Usar personalizado: {{modelId}}"
	},
	"footer": {
		"feedback": "Se tiver alguma dúvida ou feedback, sinta-se à vontade para abrir um problema em <githubLink>github.com/RooCodeInc/Roo-Code</githubLink> ou juntar-se a <redditLink>reddit.com/r/RooCode</redditLink> ou <discordLink>discord.gg/roocode</discordLink>",
		"telemetry": {
			"label": "Permitir relatórios anônimos de erros e uso",
			"description": "Ajude a melhorar o Roo Code enviando dados de uso anônimos e relatórios de erros. Nunca são enviados código, prompts ou informações pessoais. Consulte nossa política de privacidade para mais detalhes."
		},
		"settings": {
			"import": "Importar",
			"export": "Exportar",
			"reset": "Redefinir"
		}
	},
	"thinkingBudget": {
		"maxTokens": "Tokens máximos",
		"maxThinkingTokens": "Tokens máximos de pensamento"
	},
	"validation": {
		"apiKey": "Você deve fornecer uma chave de API válida.",
		"awsRegion": "Você deve escolher uma região para usar o Amazon Bedrock.",
		"googleCloud": "Você deve fornecer um ID de projeto e região do Google Cloud válidos.",
		"modelId": "Você deve fornecer um ID de modelo válido.",
		"modelSelector": "Você deve fornecer um seletor de modelo válido.",
		"openAi": "Você deve fornecer uma URL base, chave de API e ID de modelo válidos.",
		"arn": {
			"invalidFormat": "Formato de ARN inválido. Por favor, verifique os requisitos de formato.",
			"regionMismatch": "Aviso: A região em seu ARN ({{arnRegion}}) não corresponde à região selecionada ({{region}}). Isso pode causar problemas de acesso. O provedor usará a região do ARN."
		},
		"modelAvailability": "O ID do modelo ({{modelId}}) que você forneceu não está disponível. Por favor, escolha outro modelo.",
		"providerNotAllowed": "O provedor '{{provider}}' não é permitido pela sua organização",
		"modelNotAllowed": "O modelo '{{model}}' não é permitido para o provedor '{{provider}}' pela sua organização",
		"profileInvalid": "Este perfil contém um provedor ou modelo que não é permitido pela sua organização"
	},
	"placeholders": {
		"apiKey": "Digite a chave API...",
		"profileName": "Digite o nome do perfil",
		"accessKey": "Digite a chave de acesso...",
		"secretKey": "Digite a chave secreta...",
		"sessionToken": "Digite o token de sessão...",
		"credentialsJson": "Digite o JSON de credenciais...",
		"keyFilePath": "Digite o caminho do arquivo de chave...",
		"projectId": "Digite o ID do projeto...",
		"customArn": "Digite o ARN (ex: arn:aws:bedrock:us-east-1:123456789012:foundation-model/my-model)",
		"baseUrl": "Digite a URL base...",
		"modelId": {
			"lmStudio": "ex: meta-llama-3.1-8b-instruct",
			"lmStudioDraft": "ex: lmstudio-community/llama-3.2-1b-instruct",
			"ollama": "ex: llama3.1"
		},
		"numbers": {
			"maxTokens": "ex: 4096",
			"contextWindow": "ex: 128000",
			"inputPrice": "ex: 0.0001",
			"outputPrice": "ex: 0.0002",
			"cacheWritePrice": "ex: 0.00005"
		}
	},
	"defaults": {
		"ollamaUrl": "Padrão: http://localhost:11434",
		"lmStudioUrl": "Padrão: http://localhost:1234",
		"geminiUrl": "Padrão: https://generativelanguage.googleapis.com"
	},
	"labels": {
		"customArn": "ARN personalizado",
		"useCustomArn": "Usar ARN personalizado..."
	},
<<<<<<< HEAD
	"diagnostics": {
		"description": "Configure how workspace diagnostics (errors and warnings) are included in the AI's context",
		"includeDiagnostics": {
			"label": "Include diagnostics in context",
			"description": "When enabled, workspace errors and warnings will be included when using @problems mention"
		},
		"maxDiagnosticsCount": {
			"label": "Maximum diagnostics count",
			"description": "Limit the number of diagnostics included to prevent excessive token usage"
		},
		"diagnosticsFilter": {
			"label": "Diagnostics filter",
			"description": "Filter diagnostics by source and code (e.g., 'eslint', 'typescript', 'dart Error'). Leave empty to include all diagnostics"
		}
	}
=======
	"includeMaxOutputTokens": "Incluir tokens máximos de saída",
	"includeMaxOutputTokensDescription": "Enviar parâmetro de tokens máximos de saída nas solicitações de API. Alguns provedores podem não suportar isso."
>>>>>>> 2e2f83be
}<|MERGE_RESOLUTION|>--- conflicted
+++ resolved
@@ -615,7 +615,6 @@
 		"customArn": "ARN personalizado",
 		"useCustomArn": "Usar ARN personalizado..."
 	},
-<<<<<<< HEAD
 	"diagnostics": {
 		"description": "Configure how workspace diagnostics (errors and warnings) are included in the AI's context",
 		"includeDiagnostics": {
@@ -630,9 +629,7 @@
 			"label": "Diagnostics filter",
 			"description": "Filter diagnostics by source and code (e.g., 'eslint', 'typescript', 'dart Error'). Leave empty to include all diagnostics"
 		}
-	}
-=======
+	},
 	"includeMaxOutputTokens": "Incluir tokens máximos de saída",
 	"includeMaxOutputTokensDescription": "Enviar parâmetro de tokens máximos de saída nas solicitações de API. Alguns provedores podem não suportar isso."
->>>>>>> 2e2f83be
 }